//
//  Machine.swift
//
//  Created by Rene Hexel on 23/9/2016.
//  Copyright © 2016, 2023 Rene Hexel. All rights reserved.
//
import Foundation
import SystemPackage

#if !canImport(Darwin)
public let UUID_NULL: uuid_t = (0, 0, 0, 0, 0, 0, 0, 0, 0, 0, 0, 0, 0, 0, 0, 0)
#endif

/// Array of state names
public typealias StateNames = [StateName]

/// Mapping from state ID to state layout
public typealias StateLayouts = [StateID : StateLayout]

/// Mapping from transition ID to transition layout
public typealias TransitionLayouts = [TransitionID : TransitionLayout]

/// Mapping from state name to state/transitions layout
public typealias StateNameLayouts = [StateName : (state: StateLayout, transitions: [TransitionLayout])]

/// A finite-state machine.
///
/// This class represents a finite-state machine in a given language.
public class Machine {
    /// Programming language binding
    public var language: LanguageBinding
    /// The actual finite state machine
    public var llfsm: LLFSM
    /// Graphical layout of the states
    public var stateLayout: StateLayouts
    /// Graphical layout of the transitions
    public var transitionLayout: TransitionLayouts
    /// Window layout
    public var windowLayout: Data?
    /// Machine boilerplate
    public var boilerplate: any Boilerplate
    /// State boilerplate
    public var stateBoilerplate: [StateID : any Boilerplate]
    /// Source code of OnEntry/OnExit/Internal actions of states
    public var activities: StateActivitiesSourceCode

    /// Constructor for reading an FSM from a given URL.
    ///
    /// This initialiser will read the states and transitions from
    /// the MachineWrapper at the given URL.
    ///
    /// - Note: The URL is expected to point to a directory containing the machine.
    /// - Parameter url: The URL to read the FSM from.
    public convenience init(from url: URL) throws {
        let wrapper = try MachineWrapper(url: url)
        try self.init(from: wrapper)
    }

    /// Constructor for reading an FSM from a given MachineWrapper.
    ///
    /// This initialiser will read the states and transitions from
    /// the given MachineWrapper.
    ///
    /// - Note: The MachineWrapper is expected to point to a directory containing the machine.
    /// - Parameter wrapper: The MachineWrapper to read the FSM from.
    public init(from machineWrapper: MachineWrapper) throws {
        language = languageBinding(for: machineWrapper)
        boilerplate = language.boilerplate(for: machineWrapper)
        windowLayout = language.windowLayout(for: machineWrapper)
        activities = StateActivitiesSourceCode()
        let names = stateNames(for: machineWrapper, statesFilename: .states)
        let states = names.map { State(id: StateID(), name: $0) }
        let susp = language.suspendState(for: machineWrapper, states: states)
        var transitionMap = [StateID : [TransitionID]]()
        let transitionsForState = transitions(for: machineWrapper, with: states, using: language)
        let transitions = states.flatMap {
            let transitions = transitionsForState($0)
            transitionMap[$0.id] = transitions.map(\.id)
            return transitions
        }
        llfsm = LLFSM(states: states, transitions: transitions, suspendState: susp)
        
        let namesLayout: StateNameLayouts
        if let layoutWrapper = machineWrapper.fileWrappers?[.layout] {
            namesLayout = stateNameLayouts(from: layoutWrapper)
        } else {
            fputs("Cannot read layout file from '\(machineWrapper.directoryName)/\(Filename.layout)'\n", stderr)
            namesLayout = [:]
        }
        //
        // convert mapping from name ot layout to mapping from ID to layout
        // using default grid layout for states at position (0,0)
        //
        transitionLayout = [:]
        stateLayout = [:]
        stateBoilerplate = [:]
        for si in states.enumerated() {
            let state = si.element
            let boilerplate = language.stateBoilerplate(for: machineWrapper, stateName: state.name)
            stateBoilerplate[state.id] = boilerplate
            let gridLayout = StateLayout(index: si.offset)
            let layoutsForName = namesLayout[state.name]
            var layout = layoutsForName?.state ?? gridLayout
            if layout.closedLayout.x == 0 && layout.closedLayout.y == 0 {
                layout.closedLayout.x = gridLayout.closedLayout.x
                layout.closedLayout.y = gridLayout.closedLayout.y
            }
            if layout.openLayout.x == 0 && layout.openLayout.y == 0 {
                layout.openLayout.x = gridLayout.openLayout.x
                layout.openLayout.y = gridLayout.openLayout.y
            }
            stateLayout[state.id] = layout
            let stateTransitionIDs = transitionMap[state.id] ?? []
            for te in (layoutsForName?.transitions ?? []).enumerated() {
                guard stateTransitionIDs.count > te.offset else {
                    fputs("Layout \(te.offset + 1) ignored: State \(state.name) only has \(stateTransitionIDs.count) transitions\n", stderr)
                    continue
                }
                let transitionID = stateTransitionIDs[te.offset]
                transitionLayout[transitionID] = te.element
            }
        }
    }

    /// Write the FSM to the given URL.
    ///
    /// This method will write the FSM to the
    /// filesystem location denoted by the given URL.
    /// Optionally, a language binding can be specified,
    /// that will write the FSM using the given binding.
    ///
    /// - Parameters:
    ///   - url: The filesystem URL to write the FSM to.
    ///   - targetLanguage: The language to use (defaults to the original language).
    ///   - isSuspensible: Whether the FSM code will allow suspension.
    public func write(to url: URL, language targetLanguage: LanguageBinding? = nil, isSuspensible: Bool) throws {
        guard let destination = (targetLanguage ?? language) as? OutputLanguage else {
            throw FSMError.unsupportedOutputFormat
        }
        let arrangement = try destination.create(at: url)
        defer { try? destination.finalise(arrangement, writingTo: url) }
        try destination.addLanguage(to: arrangement)
        try destination.add(boilerplate: boilerplate, to: arrangement)
        try destination.add(windowLayout: windowLayout, to: arrangement)
        try destination.add(stateNames: llfsm.states.map { llfsm.stateMap[$0]!.name }, to: arrangement)
        try destination.addInterface(for: llfsm, to: arrangement, isSuspensible: isSuspensible)
        try destination.addCode(for: llfsm, to: arrangement, isSuspensible: isSuspensible)
        try destination.addStateInterface(for: llfsm, to: arrangement, isSuspensible: isSuspensible)
        try destination.addStateCode(for: llfsm, to: arrangement, isSuspensible: isSuspensible)
        try destination.addTransitionCode(for: llfsm, to: arrangement, isSuspensible: isSuspensible)
        for stateID in llfsm.states {
            guard let stateName = llfsm.stateMap[stateID]?.name,
                  let boilerplate = stateBoilerplate[stateID] else {
                fputs("Orphaned state \(stateID) for \(url.lastPathComponent)\n", stderr)
                continue
            }
            try destination.add(stateBoilerplate: boilerplate, to: arrangement, for: stateName)
        }
<<<<<<< HEAD
        try destination.writeCMakeFile(for: llfsm, boilerplate: boilerplate, to: url, isSuspensible: isSuspensible)
=======
        try destination.addCMakeFile(for: llfsm, boilerplate: boilerplate, to: arrangement, isSuspensible: isSuspensible)
>>>>>>> f9583456
        var layouts = StateNameLayouts()
        for (stateID, layout) in stateLayout {
            guard let state = llfsm.stateMap[stateID] else { continue }
            let tl = llfsm.transitionsFrom(stateID).compactMap {
                transitionLayout[$0]
            }
            layouts[state.name] = (state: layout, transitions: tl)
        }
<<<<<<< HEAD
        try destination.write(layout: layouts, to: url)
=======
        try destination.add(layout: layouts, to: arrangement)
>>>>>>> f9583456
    }

    /// Write the FSM to the given URL in the given format..
    ///
    /// This method will write the FSM to the
    /// filesystem location denoted by the given URL.
    /// Optionally, an output format can be specified,
    /// that will write the FSM in the given format.
    ///
    /// - Parameters:
    ///   - url: The filesystem URL to write the FSM to.
    ///   - format: The format to use (defaults to the original format).
    ///   - isSuspensible: Whether the FSM allows suspension.
    @inlinable
    public func write(to url: URL, format: Format?, isSuspensible: Bool = true) throws {
        try write(to: url, language: format.flatMap { formatToLanguageBinding[$0] }, isSuspensible: isSuspensible)
    }
}

/// Read the names of states from the given URL.
///
/// This reads the content of the given URL and interprets
/// each line as a state name.
///
/// - Parameter url: URL of the state names file.
/// - Throws: `NSError` if the file cannot be read.
/// - Returns: An array of state names.
@inlinable
public func stateNames(from url: URL) throws -> StateNames {
    try stateNames(from: String(contentsOf: url, encoding: .utf8))
}

/// Read the names of states from the given MachineWrapper.
/// 
/// This reads the content of the given MachineWrapper and interprets
/// each line as a state name.
/// 
/// - Parameters:
///   - wrapper: The machine wrapper to examine.
///   - statesFile: The name of the states file.
/// - Throws: `NSError` if the file cannot be read.
/// - Returns: An array of state names.
@inlinable
public func stateNames(for wrapper: MachineWrapper, statesFilename: Filename) -> StateNames {
    stateNames(from: wrapper.fileWrappers?[statesFilename]?.stringContents ?? "")
}

/// Read the names of states from the given string.
///
/// This  interprets each line as a state name.
///
/// - Parameter content: content of the state names file.
/// - Returns: An array of state names.
@inlinable
public func stateNames(from content: String)  -> StateNames {
    content.lines.map(trimmed).filter(nonempty)
}

/// Read the layout of state names from the given URL.
///
/// This function reads the state layout from the given URL
/// (the property list representation of the layout).
///
/// - Parameter url: URL of the layout file
/// - Throws: `NSError` if the file cannot be read.
/// - Returns: A mapping from state names to state layouts.
@inlinable
public func stateNameLayouts(from url: URL) throws -> StateNameLayouts {
    (NSDictionary(contentsOf: url)?[String.states] as? NSDictionary).flatMap {
        stateNameLayouts(from: $0)
    } ?? [:]
}

/// Read the layout of state names from the given wrapper.
///
/// This function reads the state layout from the given wrapper
/// (the property list representation of the layout).
///
/// - Parameter layoutWrapper: wrapper for the layout file.
/// - Throws: `NSError` if the file cannot be read.
/// - Returns: A mapping from state names to state layouts.
@inlinable
public func stateNameLayouts(from layoutWrapper: MachineWrapper) -> StateNameLayouts {
    layoutWrapper.regularFileContents.flatMap {
        try? PropertyListSerialization.propertyList(from: $0, options: [], format: nil) as? NSDictionary
    }.flatMap {
        ($0[String.states] as? NSDictionary).flatMap {
            stateNameLayouts(from: $0)
        }
    } ?? [:]
}

/// Read the layout of state names from the given dictionary.
///
/// This function reads the state layout from the given dictionary
/// (the property list representation of the layout).
///
/// - Parameter dict: Dictionary containing the layout.
/// - Returns: A mapping from state names to state layouts.
@inlinable
public func stateNameLayouts(from dict: NSDictionary) -> StateNameLayouts {
    var layouts = StateNameLayouts()
    for (state, layoutDict) in dict {
        guard let s = state as? StateName,
              let d = layoutDict as? NSDictionary else { continue }
        let transitionLayouts = d[TransitionLayoutKey.transitions.rawValue] as? [NSDictionary] ?? []
        let ts = transitionLayouts.map { TransitionLayout($0) }
        layouts[s] = (StateLayout(d), ts)
    }
    return layouts
}

/// Create a dictionary from the given State layouts.
///
/// This function reads the state layout from the given dictionary
/// (the property list representation of the layout).
///
/// - Parameter dict: Dictionary containing the layout.
/// - Returns: A mapping from state names to state layouts.
@inlinable
public func dictionary(from layouts: StateNameLayouts) -> NSDictionary {
#if canImport(Darwin)
    let states = MutableDictionary()
#else
    var states = MutableDictionary()
#endif
    for (state, (stateLayout, transitionLayouts)) in layouts {
#if canImport(Darwin)
        let stateDict = stateLayout.layoutDictionary
#else
        var stateDict = stateLayout.layoutDictionary
#endif
        let transitions = transitionLayouts.map(\.propertyList)
        stateDict.set(value: transitions, forTransition: .transitions)
        states.set(value: asPList(stateDict), forString: state)
    }
#if canImport(Darwin)
    let dictionary = MutableDictionary()
#else
    var dictionary = MutableDictionary()
#endif
    dictionary.set(value: "1.3",  forString: .fileVersionKey)
    dictionary.set(value: states, forString: .states)
    return asPList(dictionary)
}

/// Return an array of transitions for a given source state.
///
/// This function returns a function that takes a state and
/// reads in the transitions for that state from the given machine
/// file wrapper.
///
/// - Parameters:
///   - machineWrapper: The MachineWrapper to examine.
///   - states: The array of states.
///   - language: The language binding to use (defaults to ObjCPPBinding).
/// - Returns: A function that returns an array of transitions for a given source state.
@inlinable
func transitions(for machineWrapper: MachineWrapper, with states: [State], using language: LanguageBinding = ObjCPPBinding()) -> (State) -> [Transition] {
    return { (state: State) -> [Transition] in
        let sourceID = state.id
        let n = language.numberOfTransitions(for: machineWrapper, stateName: state.name)
        let transitionIndices = (0..<n).enumerated()
        let transitions = transitionIndices.map { i, _ -> Transition in
            let targetID = language.target(of: i, for: machineWrapper, stateName: state.name, with: states) ?? StateID(uuid: UUID_NULL)
            return Transition(id: TransitionID(), label: language.expression(of: i, for: machineWrapper, stateName: state.name), source: sourceID, target: targetID)
        }
        return transitions
    }
}
<|MERGE_RESOLUTION|>--- conflicted
+++ resolved
@@ -156,11 +156,7 @@
             }
             try destination.add(stateBoilerplate: boilerplate, to: arrangement, for: stateName)
         }
-<<<<<<< HEAD
-        try destination.writeCMakeFile(for: llfsm, boilerplate: boilerplate, to: url, isSuspensible: isSuspensible)
-=======
         try destination.addCMakeFile(for: llfsm, boilerplate: boilerplate, to: arrangement, isSuspensible: isSuspensible)
->>>>>>> f9583456
         var layouts = StateNameLayouts()
         for (stateID, layout) in stateLayout {
             guard let state = llfsm.stateMap[stateID] else { continue }
@@ -169,11 +165,7 @@
             }
             layouts[state.name] = (state: layout, transitions: tl)
         }
-<<<<<<< HEAD
-        try destination.write(layout: layouts, to: url)
-=======
         try destination.add(layout: layouts, to: arrangement)
->>>>>>> f9583456
     }
 
     /// Write the FSM to the given URL in the given format..
