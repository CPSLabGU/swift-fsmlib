--- conflicted
+++ resolved
@@ -29,24 +29,14 @@
     ///   - url: The `URL` to write to.
     func finalise(_ wrapper: MachineWrapper, writingTo url: URL) throws
     /// Write the language information to the given URL
-<<<<<<< HEAD
-    /// - Parameter url: The URL to write to.
-    func writeLanguage(to url: URL) throws
-=======
     /// - Parameter wrapper: The `MachineWrapper` to add to.
     func addLanguage(to wrapper: MachineWrapper) throws
->>>>>>> f9583456
     /// Write the FSM layout.
     ///
     /// - Parameters:
     ///   - layout: The state and transition layout
-<<<<<<< HEAD
-    ///   - url: The machine URL to write to.
-    func write(layout: StateNameLayouts, to url: URL) throws
-=======
-    /// - Parameter wrapper: The `MachineWrapper` to add to.
+    ///   - wrapper: The `MachineWrapper` to add to.
     func add(layout: StateNameLayouts, to wrapper: MachineWrapper) throws
->>>>>>> f9583456
     /// Write the window layout.
     ///
     /// - Parameters:
@@ -220,22 +210,7 @@
         fileWrapper.preferredFilename = .layout
         wrapper.addFileWrapper(fileWrapper)
     }
-<<<<<<< HEAD
-    /// Write the layout to the given URL.
-    ///
-    /// - Parameters:
-    ///   - layout: The FSM layout.
-    ///   - url: The URL to write to.
-    @inlinable
-    func write(layout: StateNameLayouts, to url: URL) throws {
-        let plist = dictionary(from: layout)
-        let data = try PropertyListSerialization.data(fromPropertyList: plist, format: .xml, options: 0)
-        try url.write(data, to: .layout)
-    }
-    /// Write the window layout to the given URL.
-=======
     /// Create a `FileWrapper` with window layout information.
->>>>>>> f9583456
     ///
     /// - Parameters:
     ///   - windowLayout: The FSM window layout data.
